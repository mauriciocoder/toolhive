package app

import (
	"fmt"
	"os"
	"path/filepath"
	"strings"

	"github.com/spf13/cobra"

	"github.com/stacklok/toolhive/pkg/certs"
	"github.com/stacklok/toolhive/pkg/config"
	"github.com/stacklok/toolhive/pkg/networking"
)

var configCmd = &cobra.Command{
	Use:   "config",
	Short: "Manage application configuration",
	Long:  "The config command provides subcommands to manage application configuration settings.",
}

<<<<<<< HEAD
var listRegisteredClientsCmd = &cobra.Command{
	Use:   "list-registered-clients",
	Short: "List all registered MCP clients",
	Long:  "List all clients that are registered for MCP server configuration.",
	RunE:  listRegisteredClientsCmdFunc,
}

var registerClientCmd = &cobra.Command{
	Use:   "register-client [client]",
	Short: "Register a client for MCP server configuration",
	Long: `Register a client for MCP server configuration.
Valid clients are:
  - claude-code: Claude Code CLI
  - cline: Cline extension for VS Code
  - cursor: Cursor editor
  - roo-code: Roo Code extension for VS Code
  - vscode: Visual Studio Code
  - vscode-insider: Visual Studio Code Insiders edition
  - windsurf: Windsurf IDE
  - windsurf-intellij: Windsurf plugin for IntelliJ`,
	Args: cobra.ExactArgs(1),
	RunE: registerClientCmdFunc,
}

var removeClientCmd = &cobra.Command{
	Use:   "remove-client [client]",
	Short: "Remove a client from MCP server configuration",
	Long: `Remove a client from MCP server configuration.
Valid clients are:
  - claude-code: Claude Code CLI
  - cline: Cline extension for VS Code
  - cursor: Cursor editor
  - roo-code: Roo Code extension for VS Code
  - vscode: Visual Studio Code
  - vscode-insider: Visual Studio Code Insiders edition
  - windsurf: Windsurf IDE
  - windsurf-intellij: Windsurf plugin for IntelliJ`,
	Args: cobra.ExactArgs(1),
	RunE: removeClientCmdFunc,
}

=======
>>>>>>> ff2eebe6
var setCACertCmd = &cobra.Command{
	Use:   "set-ca-cert <path>",
	Short: "Set the default CA certificate for container builds",
	Long: `Set the default CA certificate file path that will be used for all container builds.
This is useful in corporate environments with TLS inspection where custom CA certificates are required.

Example:
  thv config set-ca-cert /path/to/corporate-ca.crt`,
	Args: cobra.ExactArgs(1),
	RunE: setCACertCmdFunc,
}

var getCACertCmd = &cobra.Command{
	Use:   "get-ca-cert",
	Short: "Get the currently configured CA certificate path",
	Long:  "Display the path to the CA certificate file that is currently configured for container builds.",
	RunE:  getCACertCmdFunc,
}

var unsetCACertCmd = &cobra.Command{
	Use:   "unset-ca-cert",
	Short: "Remove the configured CA certificate",
	Long:  "Remove the CA certificate configuration, reverting to default behavior without custom CA certificates.",
	RunE:  unsetCACertCmdFunc,
}

var setRegistryURLCmd = &cobra.Command{
	Use:   "set-registry-url <url>",
	Short: "Set the MCP server registry URL",
	Long: `Set the URL for the remote MCP server registry.
This allows you to use a custom registry instead of the built-in one.

Example:
  thv config set-registry-url https://example.com/registry.json`,
	Args: cobra.ExactArgs(1),
	RunE: setRegistryURLCmdFunc,
}

var getRegistryURLCmd = &cobra.Command{
	Use:   "get-registry-url",
	Short: "Get the currently configured registry URL",
	Long:  "Display the URL of the remote registry that is currently configured.",
	RunE:  getRegistryURLCmdFunc,
}

var unsetRegistryURLCmd = &cobra.Command{
	Use:   "unset-registry-url",
	Short: "Remove the configured registry URL",
	Long:  "Remove the registry URL configuration, reverting to the built-in registry.",
	RunE:  unsetRegistryURLCmdFunc,
}

var (
	allowPrivateRegistryIp bool
)

func init() {
	// Add config command to root command
	rootCmd.AddCommand(configCmd)

	// Add subcommands to config command
	configCmd.AddCommand(setCACertCmd)
	configCmd.AddCommand(getCACertCmd)
	configCmd.AddCommand(unsetCACertCmd)
	configCmd.AddCommand(setRegistryURLCmd)
	setRegistryURLCmd.Flags().BoolVarP(
		&allowPrivateRegistryIp,
		"allow-private-ip",
		"p",
		false,
		"Allow setting the registry URL, even if it references a private IP address",
	)
	configCmd.AddCommand(getRegistryURLCmd)
	configCmd.AddCommand(unsetRegistryURLCmd)

	// Add OTEL parent command to config
	configCmd.AddCommand(OtelCmd)
}

<<<<<<< HEAD
func registerClientCmdFunc(cmd *cobra.Command, args []string) error {
	clientType := args[0]

	// Validate the client type
	switch clientType {
	case "roo-code", "cline", "cursor", "claude-code", "vscode-insider", "vscode", "windsurf", "windsurf-intellij":
		// Valid client type
	default:
		return fmt.Errorf(
			"invalid client type: %s (valid types: roo-code, cline, cursor, claude-code, vscode, "+
				"vscode-insider, windsurf, windsurf-intellij)",
			clientType)
	}

	err := config.UpdateConfig(func(c *config.Config) {
		// Check if client is already registered and skip.
		for _, registeredClient := range c.Clients.RegisteredClients {
			if registeredClient == clientType {
				fmt.Printf("Client %s is already registered, skipping...\n", clientType)
				return
			}
		}

		// Add the client to the registered clients list
		c.Clients.RegisteredClients = append(c.Clients.RegisteredClients, clientType)
	})
	if err != nil {
		return fmt.Errorf("failed to update configuration: %w", err)
	}

	fmt.Printf("Successfully registered client: %s\n", clientType)

	// Add currently running MCPs to the newly registered client
	if err := addRunningMCPsToClient(cmd.Context(), clientType); err != nil {
		fmt.Printf("Warning: Failed to add running MCPs to client: %v\n", err)
	}

	return nil
}

func removeClientCmdFunc(_ *cobra.Command, args []string) error {
	clientType := args[0]

	// Validate the client type
	switch clientType {
	case "roo-code", "cline", "cursor", "claude-code", "vscode-insider", "vscode", "windsurf", "windsurf-intellij":
		// Valid client type
	default:
		return fmt.Errorf(
			"invalid client type: %s (valid types: roo-code, cline, cursor, claude-code, vscode, "+
				"vscode-insider, windsurf, windsurf-intellij)",
			clientType)
	}

	err := config.UpdateConfig(func(c *config.Config) {
		// Find and remove the client from the registered clients list
		found := false
		for i, registeredClient := range c.Clients.RegisteredClients {
			if registeredClient == clientType {
				// Remove the client by appending the slice before and after the index
				c.Clients.RegisteredClients = append(c.Clients.RegisteredClients[:i], c.Clients.RegisteredClients[i+1:]...)
				found = true
				break
			}
		}
		if found {
			fmt.Printf("Client %s removed from registered clients.\n", clientType)
		} else {
			fmt.Printf("Client %s not found in registered clients.\n", clientType)
		}
	})
	if err != nil {
		return fmt.Errorf("failed to update configuration: %w", err)
	}

	fmt.Printf("Successfully removed client: %s\n", clientType)
	return nil
}

func getFilteredClientConfigs(clientName string) ([]client.ConfigFile, error) {
	clientConfigs, err := client.FindClientConfigs()
	if err != nil {
		return nil, fmt.Errorf("failed to find client configurations: %w", err)
	}
	var filtered []client.ConfigFile
	for _, clientConfig := range clientConfigs {
		if clientConfig.ClientType == client.MCPClient(clientName) {
			filtered = append(filtered, clientConfig)
		}
	}
	return filtered, nil
}

// addRunningMCPsToClient adds currently running MCP servers to the specified client's configuration
func addRunningMCPsToClient(ctx context.Context, clientName string) error {
	// Create container runtime
	runningContainers, err := getRunningToolHiveContainers(ctx)
	if err != nil {
		return err
	}

	if len(runningContainers) == 0 {
		// No running servers, nothing to do
		return nil
	}

	filteredClientConfigs, err := getFilteredClientConfigs(clientName)
	if err != nil {
		return err
	}

	// If no configs found, nothing to do
	if len(filteredClientConfigs) == 0 {
		return nil
	}

	// For each running container, add it to the client configuration
	for _, c := range runningContainers {
		// Get container name from labels
		name := labels.GetContainerName(c.Labels)
		if name == "" {
			name = c.Name // Fallback to container name
		}

		// Get tool type from labels
		toolType := labels.GetToolType(c.Labels)

		// Only include containers with tool type "mcp"
		if toolType != "mcp" {
			continue
		}

		// Get port from labels
		port, err := labels.GetPort(c.Labels)
		if err != nil {
			continue // Skip if we can't get the port
		}

		transportType := labels.GetTransportType(c.Labels)

		// Generate URL for the MCP server
		url := client.GenerateMCPServerURL(transportType, transport.LocalhostIPv4, port, name)

		// Update each configuration file
		for _, clientConfig := range filteredClientConfigs {
			// Update the MCP server configuration with locking
			if err := client.Upsert(clientConfig, name, url, transportType); err != nil {
				logger.Warnf("Warning: Failed to update MCP server configuration in %s: %v", clientConfig.Path, err)
				continue
			}

			fmt.Printf("Added MCP server %s to client %s\n", name, clientName)
		}
	}

	return nil
}

func getRunningToolHiveContainers(ctx context.Context) ([]rt.ContainerInfo, error) {
	runtime, err := container.NewFactory().Create(ctx)
	if err != nil {
		return nil, fmt.Errorf("failed to create container runtime: %v", err)
	}

	// List workloads
	containers, err := runtime.ListWorkloads(ctx)
	if err != nil {
		return nil, fmt.Errorf("failed to list containers: %v", err)
	}

	// Filter containers to only show those managed by ToolHive and running
	var runningContainers []rt.ContainerInfo
	for _, c := range containers {
		if labels.IsToolHiveContainer(c.Labels) && c.State == "running" {
			runningContainers = append(runningContainers, c)
		}
	}
	return runningContainers, nil
}

=======
>>>>>>> ff2eebe6
func setCACertCmdFunc(_ *cobra.Command, args []string) error {
	certPath := filepath.Clean(args[0])

	// Validate that the file exists and is readable
	if _, err := os.Stat(certPath); err != nil {
		return fmt.Errorf("CA certificate file not found or not accessible: %w", err)
	}

	// Read and validate the certificate
	certContent, err := os.ReadFile(certPath)
	if err != nil {
		return fmt.Errorf("failed to read CA certificate file: %w", err)
	}

	// Validate the certificate format
	if err := certs.ValidateCACertificate(certContent); err != nil {
		return fmt.Errorf("invalid CA certificate: %w", err)
	}

	// Update the configuration
	err = config.UpdateConfig(func(c *config.Config) {
		c.CACertificatePath = certPath
	})
	if err != nil {
		return fmt.Errorf("failed to update configuration: %w", err)
	}

	fmt.Printf("Successfully set CA certificate path: %s\n", certPath)
	return nil
}

func getCACertCmdFunc(_ *cobra.Command, _ []string) error {
	cfg := config.GetConfig()

	if cfg.CACertificatePath == "" {
		fmt.Println("No CA certificate is currently configured.")
		return nil
	}

	fmt.Printf("Current CA certificate path: %s\n", cfg.CACertificatePath)

	// Check if the file still exists
	if _, err := os.Stat(cfg.CACertificatePath); err != nil {
		fmt.Printf("Warning: The configured CA certificate file is not accessible: %v\n", err)
	}

	return nil
}

func unsetCACertCmdFunc(_ *cobra.Command, _ []string) error {
	cfg := config.GetConfig()

	if cfg.CACertificatePath == "" {
		fmt.Println("No CA certificate is currently configured.")
		return nil
	}

	// Update the configuration
	err := config.UpdateConfig(func(c *config.Config) {
		c.CACertificatePath = ""
	})
	if err != nil {
		return fmt.Errorf("failed to update configuration: %w", err)
	}

	fmt.Println("Successfully removed CA certificate configuration.")
	return nil
}

func setRegistryURLCmdFunc(_ *cobra.Command, args []string) error {
	registryURL := args[0]

	// Basic URL validation - check if it starts with http:// or https://
	if registryURL != "" && !strings.HasPrefix(registryURL, "http://") && !strings.HasPrefix(registryURL, "https://") {
		return fmt.Errorf("registry URL must start with http:// or https://")
	}

	if !allowPrivateRegistryIp {
		registryClient, err := networking.NewHttpClientBuilder().Build()
		if err != nil {
			return fmt.Errorf("failed to create HTTP client: %w", err)
		}
		_, err = registryClient.Get(registryURL)
		if err != nil && strings.Contains(fmt.Sprint(err), networking.ErrPrivateIpAddress) {
			return err
		}
	}

	// Update the configuration
	err := config.UpdateConfig(func(c *config.Config) {
		c.RegistryUrl = registryURL
		c.AllowPrivateRegistryIp = allowPrivateRegistryIp
	})
	if err != nil {
		return fmt.Errorf("failed to update configuration: %w", err)
	}

	fmt.Printf("Successfully set registry URL: %s\n", registryURL)
	if allowPrivateRegistryIp {
		fmt.Print("Successfully enabled use of private IP addresses for the remote registry\n")
		fmt.Print("Caution: allowing registry URLs containing private IP addresses may decrease your security.\n" +
			"Make sure you trust any remote registries you configure with ToolHive.")
	} else {
		fmt.Printf("Use of private IP addresses for the remote registry has been disabled" +
			" as it's not needed for the provided registry.\n")
	}

	return nil
}

func getRegistryURLCmdFunc(_ *cobra.Command, _ []string) error {
	cfg := config.GetConfig()

	if cfg.RegistryUrl == "" {
		fmt.Println("No custom registry URL is currently configured. Using built-in registry.")
		return nil
	}

	fmt.Printf("Current registry URL: %s\n", cfg.RegistryUrl)
	return nil
}

func unsetRegistryURLCmdFunc(_ *cobra.Command, _ []string) error {
	cfg := config.GetConfig()

	if cfg.RegistryUrl == "" {
		fmt.Println("No custom registry URL is currently configured.")
		return nil
	}

	// Update the configuration
	err := config.UpdateConfig(func(c *config.Config) {
		c.RegistryUrl = ""
	})
	if err != nil {
		return fmt.Errorf("failed to update configuration: %w", err)
	}

	fmt.Println("Successfully removed registry URL configuration. Will use built-in registry.")
	return nil
}<|MERGE_RESOLUTION|>--- conflicted
+++ resolved
@@ -19,50 +19,6 @@
 	Long:  "The config command provides subcommands to manage application configuration settings.",
 }
 
-<<<<<<< HEAD
-var listRegisteredClientsCmd = &cobra.Command{
-	Use:   "list-registered-clients",
-	Short: "List all registered MCP clients",
-	Long:  "List all clients that are registered for MCP server configuration.",
-	RunE:  listRegisteredClientsCmdFunc,
-}
-
-var registerClientCmd = &cobra.Command{
-	Use:   "register-client [client]",
-	Short: "Register a client for MCP server configuration",
-	Long: `Register a client for MCP server configuration.
-Valid clients are:
-  - claude-code: Claude Code CLI
-  - cline: Cline extension for VS Code
-  - cursor: Cursor editor
-  - roo-code: Roo Code extension for VS Code
-  - vscode: Visual Studio Code
-  - vscode-insider: Visual Studio Code Insiders edition
-  - windsurf: Windsurf IDE
-  - windsurf-intellij: Windsurf plugin for IntelliJ`,
-	Args: cobra.ExactArgs(1),
-	RunE: registerClientCmdFunc,
-}
-
-var removeClientCmd = &cobra.Command{
-	Use:   "remove-client [client]",
-	Short: "Remove a client from MCP server configuration",
-	Long: `Remove a client from MCP server configuration.
-Valid clients are:
-  - claude-code: Claude Code CLI
-  - cline: Cline extension for VS Code
-  - cursor: Cursor editor
-  - roo-code: Roo Code extension for VS Code
-  - vscode: Visual Studio Code
-  - vscode-insider: Visual Studio Code Insiders edition
-  - windsurf: Windsurf IDE
-  - windsurf-intellij: Windsurf plugin for IntelliJ`,
-	Args: cobra.ExactArgs(1),
-	RunE: removeClientCmdFunc,
-}
-
-=======
->>>>>>> ff2eebe6
 var setCACertCmd = &cobra.Command{
 	Use:   "set-ca-cert <path>",
 	Short: "Set the default CA certificate for container builds",
@@ -142,189 +98,6 @@
 	configCmd.AddCommand(OtelCmd)
 }
 
-<<<<<<< HEAD
-func registerClientCmdFunc(cmd *cobra.Command, args []string) error {
-	clientType := args[0]
-
-	// Validate the client type
-	switch clientType {
-	case "roo-code", "cline", "cursor", "claude-code", "vscode-insider", "vscode", "windsurf", "windsurf-intellij":
-		// Valid client type
-	default:
-		return fmt.Errorf(
-			"invalid client type: %s (valid types: roo-code, cline, cursor, claude-code, vscode, "+
-				"vscode-insider, windsurf, windsurf-intellij)",
-			clientType)
-	}
-
-	err := config.UpdateConfig(func(c *config.Config) {
-		// Check if client is already registered and skip.
-		for _, registeredClient := range c.Clients.RegisteredClients {
-			if registeredClient == clientType {
-				fmt.Printf("Client %s is already registered, skipping...\n", clientType)
-				return
-			}
-		}
-
-		// Add the client to the registered clients list
-		c.Clients.RegisteredClients = append(c.Clients.RegisteredClients, clientType)
-	})
-	if err != nil {
-		return fmt.Errorf("failed to update configuration: %w", err)
-	}
-
-	fmt.Printf("Successfully registered client: %s\n", clientType)
-
-	// Add currently running MCPs to the newly registered client
-	if err := addRunningMCPsToClient(cmd.Context(), clientType); err != nil {
-		fmt.Printf("Warning: Failed to add running MCPs to client: %v\n", err)
-	}
-
-	return nil
-}
-
-func removeClientCmdFunc(_ *cobra.Command, args []string) error {
-	clientType := args[0]
-
-	// Validate the client type
-	switch clientType {
-	case "roo-code", "cline", "cursor", "claude-code", "vscode-insider", "vscode", "windsurf", "windsurf-intellij":
-		// Valid client type
-	default:
-		return fmt.Errorf(
-			"invalid client type: %s (valid types: roo-code, cline, cursor, claude-code, vscode, "+
-				"vscode-insider, windsurf, windsurf-intellij)",
-			clientType)
-	}
-
-	err := config.UpdateConfig(func(c *config.Config) {
-		// Find and remove the client from the registered clients list
-		found := false
-		for i, registeredClient := range c.Clients.RegisteredClients {
-			if registeredClient == clientType {
-				// Remove the client by appending the slice before and after the index
-				c.Clients.RegisteredClients = append(c.Clients.RegisteredClients[:i], c.Clients.RegisteredClients[i+1:]...)
-				found = true
-				break
-			}
-		}
-		if found {
-			fmt.Printf("Client %s removed from registered clients.\n", clientType)
-		} else {
-			fmt.Printf("Client %s not found in registered clients.\n", clientType)
-		}
-	})
-	if err != nil {
-		return fmt.Errorf("failed to update configuration: %w", err)
-	}
-
-	fmt.Printf("Successfully removed client: %s\n", clientType)
-	return nil
-}
-
-func getFilteredClientConfigs(clientName string) ([]client.ConfigFile, error) {
-	clientConfigs, err := client.FindClientConfigs()
-	if err != nil {
-		return nil, fmt.Errorf("failed to find client configurations: %w", err)
-	}
-	var filtered []client.ConfigFile
-	for _, clientConfig := range clientConfigs {
-		if clientConfig.ClientType == client.MCPClient(clientName) {
-			filtered = append(filtered, clientConfig)
-		}
-	}
-	return filtered, nil
-}
-
-// addRunningMCPsToClient adds currently running MCP servers to the specified client's configuration
-func addRunningMCPsToClient(ctx context.Context, clientName string) error {
-	// Create container runtime
-	runningContainers, err := getRunningToolHiveContainers(ctx)
-	if err != nil {
-		return err
-	}
-
-	if len(runningContainers) == 0 {
-		// No running servers, nothing to do
-		return nil
-	}
-
-	filteredClientConfigs, err := getFilteredClientConfigs(clientName)
-	if err != nil {
-		return err
-	}
-
-	// If no configs found, nothing to do
-	if len(filteredClientConfigs) == 0 {
-		return nil
-	}
-
-	// For each running container, add it to the client configuration
-	for _, c := range runningContainers {
-		// Get container name from labels
-		name := labels.GetContainerName(c.Labels)
-		if name == "" {
-			name = c.Name // Fallback to container name
-		}
-
-		// Get tool type from labels
-		toolType := labels.GetToolType(c.Labels)
-
-		// Only include containers with tool type "mcp"
-		if toolType != "mcp" {
-			continue
-		}
-
-		// Get port from labels
-		port, err := labels.GetPort(c.Labels)
-		if err != nil {
-			continue // Skip if we can't get the port
-		}
-
-		transportType := labels.GetTransportType(c.Labels)
-
-		// Generate URL for the MCP server
-		url := client.GenerateMCPServerURL(transportType, transport.LocalhostIPv4, port, name)
-
-		// Update each configuration file
-		for _, clientConfig := range filteredClientConfigs {
-			// Update the MCP server configuration with locking
-			if err := client.Upsert(clientConfig, name, url, transportType); err != nil {
-				logger.Warnf("Warning: Failed to update MCP server configuration in %s: %v", clientConfig.Path, err)
-				continue
-			}
-
-			fmt.Printf("Added MCP server %s to client %s\n", name, clientName)
-		}
-	}
-
-	return nil
-}
-
-func getRunningToolHiveContainers(ctx context.Context) ([]rt.ContainerInfo, error) {
-	runtime, err := container.NewFactory().Create(ctx)
-	if err != nil {
-		return nil, fmt.Errorf("failed to create container runtime: %v", err)
-	}
-
-	// List workloads
-	containers, err := runtime.ListWorkloads(ctx)
-	if err != nil {
-		return nil, fmt.Errorf("failed to list containers: %v", err)
-	}
-
-	// Filter containers to only show those managed by ToolHive and running
-	var runningContainers []rt.ContainerInfo
-	for _, c := range containers {
-		if labels.IsToolHiveContainer(c.Labels) && c.State == "running" {
-			runningContainers = append(runningContainers, c)
-		}
-	}
-	return runningContainers, nil
-}
-
-=======
->>>>>>> ff2eebe6
 func setCACertCmdFunc(_ *cobra.Command, args []string) error {
 	certPath := filepath.Clean(args[0])
 
